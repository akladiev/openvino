--- conflicted
+++ resolved
@@ -101,7 +101,7 @@
 
   - script: |
       cd $(REPO_DIR)
-      git reset --hard 707a1b9377f062bfcc34f9b97e193ad8be538141
+      git reset --hard 3597ae61f946bcbe90b50f394e0b375e0323b758
       git submodule foreach --recursive git reset --hard
       git submodule update --init
 
@@ -178,143 +178,4 @@
 
   - script: rm -fr $(BUILD_DIR)
     displayName: 'Clean build dir'
-<<<<<<< HEAD
-    continueOnError: false
-=======
-    continueOnError: false
-
-    # Skip test_onnx/test_zoo_models and test_onnx/test_backend due to long execution time
-  - script: |
-      export DATA_PATH=$(MODELS_PATH)
-      export MODELS_PATH=$(MODELS_PATH)
-      . $(SETUPVARS) -pyver 3.8 && python3 -m pytest -s $(INSTALL_TEST_DIR)/pyngraph $(PYTHON_STATIC_ARGS) --junitxml=TEST-Pyngraph.xml --ignore=$(INSTALL_TEST_DIR)/pyngraph/tests/test_onnx/test_zoo_models.py --ignore=$(INSTALL_TEST_DIR)/pyngraph/tests/test_onnx/test_backend.py
-    displayName: 'nGraph and IE Python Bindings Tests'
-    continueOnError: false
-
-    # Skip test_onnx/test_zoo_models and test_onnx/test_backend due to long execution time
-  - script: |
-      export DATA_PATH=$(MODELS_PATH)
-      export MODELS_PATH=$(MODELS_PATH)
-      . $(SETUPVARS) -pyver 3.8 && python3 -m pytest -s $(INSTALL_TEST_DIR)/pyopenvino $(PYTHON_STATIC_ARGS) --junitxml=TEST-Pyngraph.xml --ignore=$(INSTALL_TEST_DIR)/pyopenvino/tests/test_utils/test_utils.py --ignore=$(INSTALL_TEST_DIR)/pyopenvino/tests/test_onnx/test_zoo_models.py --ignore=$(INSTALL_TEST_DIR)/pyopenvino/tests/test_onnx/test_backend.py
-    displayName: 'Python API 2.0 Tests'
-    continueOnError: false
-
-  - script: |
-      export MO_ROOT=$(INSTALL_DIR)/tools/mo
-      . $(SETUPVARS) -pyver 3.8 && python3 -m pytest -s $(INSTALL_DIR)/tests/mo/unit_tests --junitxml=TEST-ModelOptimizer.xml
-    displayName: 'Model Optimizer UT'
-    continueOnError: false
-
-  - script: . $(SETUPVARS) && $(INSTALL_TEST_DIR)/ov_core_unit_tests --gtest_print_time=1 --gtest_filter=-*IE_GPU* --gtest_output=xml:TEST-NGraphUT.xml
-    workingDirectory: $(INSTALL_TEST_DIR)
-    displayName: 'OV Core UT'
-    continueOnError: false
-
-  - script: . $(SETUPVARS) && $(INSTALL_TEST_DIR)/paddle_tests --gtest_print_time=1 --gtest_output=xml:TEST-Paddle.xml
-    displayName: 'Paddle Frontend UT'
-    continueOnError: false
-
-  - script: . $(SETUPVARS) && $(INSTALL_TEST_DIR)/tensorflow_tests --gtest_print_time=1 --gtest_output=xml:TEST-Tensorflow.xml
-    displayName: 'Tensorflow Frontend UT'
-    continueOnError: false
-
-    # . $(SETUPVARS) && python3 $(WORK_DIR)/gtest-parallel/gtest_parallel.py $(INSTALL_TEST_DIR)/InferenceEngineUnitTests --workers=16 --dump_json_test_results=InferenceEngineUnitTests.json --gtest_filter=*smoke* -- --gtest_print_time=1
-  - script: . $(SETUPVARS) && $(INSTALL_TEST_DIR)/InferenceEngineUnitTests --gtest_print_time=1 --gtest_output=xml:TEST-InferenceEngineUnitTests.xml
-    displayName: 'IE UT old'
-    continueOnError: false
-
-  - script: . $(SETUPVARS) && $(INSTALL_TEST_DIR)/ieUnitTests --gtest_output=xml:TEST-ieUnitTests.xml
-    displayName: 'IE UT'
-    continueOnError: false
-
-  - script: . $(SETUPVARS) && $(INSTALL_TEST_DIR)/cpuUnitTests --gtest_output=xml:TEST-cpuUnitTests.xml
-    displayName: 'CPU UT'
-    continueOnError: false
-
-  - script: . $(SETUPVARS) && $(INSTALL_TEST_DIR)/gnaUnitTests --gtest_output=xml:TEST-gnaUnitTests.xml
-    displayName: 'GNA UT'
-    continueOnError: false
-
-  - script: . $(SETUPVARS) && $(INSTALL_TEST_DIR)/vpuUnitTests --gtest_output=xml:TEST-vpuUnitTests.xml
-    displayName: 'VPU UT'
-    continueOnError: false
-
-  - script: . $(SETUPVARS) && $(INSTALL_TEST_DIR)/ieMultiPluginUnitTests --gtest_output=xml:TEST-ieMultiPluginUnitTests.xml
-    displayName: 'MULTI UT'
-    continueOnError: false
-
-  - script: . $(SETUPVARS) && $(INSTALL_TEST_DIR)/onnxImporterUnitTests --gtest_output=xml:TEST-onnxImporterUnitTests.xml
-    displayName: 'ONNX Importer UT'
-    continueOnError: false
-
-  - script: . $(SETUPVARS) && $(INSTALL_TEST_DIR)/ieFuncTests --gtest_output=xml:TEST-ieFuncTests.xml
-    displayName: 'IE FuncTests'
-    continueOnError: false
-
-  - script: . $(SETUPVARS) && $(INSTALL_TEST_DIR)/ov_template_func_tests --gtest_filter=*smoke* --gtest_output=xml:TEST-templateFuncTests.xml
-    displayName: 'TEMPLATE FuncTests'
-    continueOnError: false
-
-  - script: . $(SETUPVARS) && $(INSTALL_TEST_DIR)/cpuFuncTests --gtest_filter=*smoke* --gtest_print_time=1 --gtest_output=xml:TEST-cpuFuncTests.xml
-    displayName: 'CPU FuncTests'
-    continueOnError: false
-    condition: eq(variables['CMAKE_BUILD_SHARED_LIBS'], 'OFF')
-
-  - script: |
-      export DATA_PATH=$(MODELS_PATH)
-      export MODELS_PATH=$(MODELS_PATH)
-      . $(SETUPVARS) && $(INSTALL_TEST_DIR)/InferenceEngineCAPITests --gtest_output=xml:TEST-InferenceEngineCAPITests.xml
-    displayName: 'IE CAPITests'
-    continueOnError: false
-
-  - task: CMake@1
-    inputs:
-      cmakeArgs: >
-        -GNinja
-        $(REPO_DIR)/tests/samples_tests
-      workingDirectory: $(BUILD_SAMPLES_TESTS_DIR)
-
-  - script: cmake -DCOMPONENT=tests -DCMAKE_INSTALL_PREFIX=$(INSTALL_DIR) -P cmake_install.cmake
-    workingDirectory: $(BUILD_SAMPLES_TESTS_DIR)
-    displayName: 'Install Samples Tests'
-
-  - script: |
-      python3 -m pip install -r $(INSTALL_DIR)/tests/smoke_tests/requirements.txt
-    workingDirectory: $(INSTALL_DIR)
-    displayName: 'Install dependencies for samples smoke tests'
-    continueOnError: false
-
-  - script: |
-      export PATH=$HOME/.local/bin:$PATH
-      export IE_APP_PATH=$(INSTALL_DIR)/samples_bin
-      export IE_APP_PYTHON_PATH=$(INSTALL_DIR)/samples/python/
-      export SHARE=$(INSTALL_DIR)/tests/smoke_tests/samples_smoke_tests_data/
-      export WORKSPACE=$(INSTALL_DIR)
-      . $(SETUPVARS) && python3 -m pytest $(INSTALL_DIR)/tests/smoke_tests/  --env_conf $(INSTALL_DIR)/tests/smoke_tests/env_config.yml -s --junitxml=$(BUILD_DIR)/TEST-SamplesSmokeTests.xml
-    workingDirectory: $(INSTALL_DIR)/samples_bin
-    displayName: 'Samples Smoke Tests'
-    continueOnError: false
-
-  - script: |
-      . $(SETUPVARS)
-      python3 -m pip install -r requirements.txt
-      export MO_ROOT=$(INSTALL_DIR)/tools/mo
-      export PYTHONPATH=$(LAYER_TESTS_DIR):$PYTHONPATH
-      python3 -m pytest tensorflow_tests/test_tf_Roll.py --ir_version=10 --junitxml=TEST-tf_Roll.xmlTEST
-    workingDirectory: $(LAYER_TESTS_DIR)
-    displayName: 'Layer Tests'
-    continueOnError: false
-
-  - task: PublishTestResults@2
-    condition: always()
-    inputs:
-      testResultsFormat: 'JUnit' # Options: JUnit, NUnit, VSTest, xUnit, cTest
-      testResultsFiles: '**/TEST-*.xml'
-      #searchFolder: '$(BUILD_DIR)'
-      mergeTestResults: false # Optional
-      #failTaskOnFailedTests: false # Optional
-      #testRunTitle: 'Pre/Post-Commit' # Optional
-      buildPlatform: 'x64' # Optional
-      buildConfiguration: 'Linux' # Optional
-      #publishRunAttachments: true # Optional
->>>>>>> e444715c
+    continueOnError: false