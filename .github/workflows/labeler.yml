--- conflicted
+++ resolved
@@ -14,9 +14,5 @@
         repo-token: "${{ secrets.GITHUB_TOKEN }}"
         configuration-path: '.github/labeler.yml'
         sync-labels: 'true'
-<<<<<<< HEAD
         dot: 'true'
-=======
-        dot: 'true'
-        non-matching-label: 'no-match-files'
->>>>>>> c6ca7865
+        non-matching-label: 'no-match-files'