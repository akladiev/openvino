--- conflicted
+++ resolved
@@ -96,14 +96,12 @@
 
         // Issue: 62746
         R"(smoke_CachingSupportCase_CPU/LoadNetworkCacheTestBase.CompareWithRefImpl/ReadConcatSplitAssign_f32_batch1_CPU)",
-<<<<<<< HEAD
 
         // TODO: Issue CVS-51680
-        R"(.*BehaviorTests.*canRun3SyncRequestsConsistentlyFromThreads.*CPU_THROUGHPUT.*)"
-=======
+        R"(.*BehaviorTests.*canRun3SyncRequestsConsistentlyFromThreads.*CPU_THROUGHPUT.*)",
+
         // Issue 66685
         R"(smoke_PrePostProcess.*resize_linear_nhwc.*)",
->>>>>>> b339bb78
     };
 
 #define FIX_62820 0
